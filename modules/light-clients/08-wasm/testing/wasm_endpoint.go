--- conflicted
+++ resolved
@@ -2,6 +2,8 @@
 
 import (
 	"crypto/sha256"
+	"errors"
+
 	"github.com/stretchr/testify/require"
 
 	"github.com/cosmos/ibc-go/modules/light-clients/08-wasm/types"
@@ -15,8 +17,6 @@
 	*ibctesting.Endpoint
 }
 
-<<<<<<< HEAD
-=======
 var (
 	// Represents the code of the wasm contract used in the tests with a mock vm.
 	Code                              = []byte("01234567012345670123456701234567")
@@ -31,7 +31,6 @@
 	MockUpgradedConsensusStateProofBz = []byte("upgraded consensus state proof")
 )
 
->>>>>>> 9e15947a
 // NewWasmEndpoint returns a wasm endpoint with the default ibctesting pkg
 // Endpoint embedded.
 func NewWasmEndpoint(chain *ibctesting.TestChain) *WasmEndpoint {
