--- conflicted
+++ resolved
@@ -321,254 +321,6 @@
 	}
 }
 
-<<<<<<< HEAD
-func (suite *TypesTestSuite) TestVerifyMembershipGrandpa() {
-	const (
-		prefix       = "ibc/"
-		connectionID = "connection-0"
-		portID       = "transfer"
-		channelID    = "channel-0"
-	)
-
-	var (
-		err              error
-		proofHeight      exported.Height
-		proof            []byte
-		path             exported.Path
-		value            []byte
-		delayTimePeriod  uint64
-		delayBlockPeriod uint64
-	)
-
-	testCases := []struct {
-		name     string
-		malleate func()
-		expPass  bool
-	}{
-		{
-			"successful ClientState verification",
-			func() {},
-			true,
-		},
-		{
-			"successful Connection verification",
-			func() {
-				proofHeight = clienttypes.NewHeight(2000, 11)
-				key := host.ConnectionPath(connectionID)
-				merklePrefix := commitmenttypes.NewMerklePrefix([]byte(prefix))
-				merklePath := commitmenttypes.NewMerklePath(key)
-				path, err = commitmenttypes.ApplyPrefix(merklePrefix, merklePath)
-				suite.Require().NoError(err)
-
-				proof, err = base64.StdEncoding.DecodeString(suite.testData["connection_proof_try"])
-				suite.Require().NoError(err)
-
-				value, err = suite.chainA.Codec.Marshal(&connectiontypes.ConnectionEnd{
-					ClientId: tmClientID,
-					Counterparty: connectiontypes.Counterparty{
-						ClientId:     defaultWasmClientID,
-						ConnectionId: connectionID,
-						Prefix:       suite.chainA.GetPrefix(),
-					},
-					DelayPeriod: 1000000000, // Hyperspace requires a non-zero delay in seconds. The test data was generated using a 1-second delay
-					State:       connectiontypes.TRYOPEN,
-					Versions:    []*connectiontypes.Version{connectiontypes.DefaultIBCVersion},
-				})
-				suite.Require().NoError(err)
-			},
-			true,
-		},
-		{
-			"successful Channel verification",
-			func() {
-				proofHeight = clienttypes.NewHeight(2000, 20)
-				key := host.ChannelPath(portID, channelID)
-				merklePrefix := commitmenttypes.NewMerklePrefix([]byte(prefix))
-				merklePath := commitmenttypes.NewMerklePath(key)
-				path, err = commitmenttypes.ApplyPrefix(merklePrefix, merklePath)
-				suite.Require().NoError(err)
-
-				proof, err = base64.StdEncoding.DecodeString(suite.testData["channel_proof_try"])
-				suite.Require().NoError(err)
-
-				value, err = suite.chainA.Codec.Marshal(&channeltypes.Channel{
-					State:    channeltypes.TRYOPEN,
-					Ordering: channeltypes.UNORDERED,
-					Counterparty: channeltypes.Counterparty{
-						PortId:    portID,
-						ChannelId: channelID,
-					},
-					ConnectionHops: []string{connectionID},
-					Version:        "ics20-1",
-				})
-				suite.Require().NoError(err)
-			},
-			true,
-		},
-		{
-			"successful PacketCommitment verification",
-			func() {
-				data, err := base64.StdEncoding.DecodeString(suite.testData["packet_commitment_data"])
-				suite.Require().NoError(err)
-
-				proofHeight = clienttypes.NewHeight(2000, 44)
-				packet := channeltypes.NewPacket(
-					data,
-					2, portID, channelID, portID, channelID, clienttypes.NewHeight(0, 3000),
-					0,
-				)
-				key := host.PacketCommitmentPath(packet.GetSourcePort(), packet.GetSourceChannel(), packet.GetSequence())
-				merklePrefix := commitmenttypes.NewMerklePrefix([]byte(prefix))
-				merklePath := commitmenttypes.NewMerklePath(key)
-				path, err = commitmenttypes.ApplyPrefix(merklePrefix, merklePath)
-				suite.Require().NoError(err)
-
-				proof, err = base64.StdEncoding.DecodeString(suite.testData["packet_commitment_proof"])
-				suite.Require().NoError(err)
-
-				value = channeltypes.CommitPacket(suite.chainA.App.GetIBCKeeper().Codec(), packet)
-			},
-			true,
-		},
-		{
-			"successful Acknowledgement verification",
-			func() {
-				data, err := base64.StdEncoding.DecodeString(suite.testData["ack_data"])
-				suite.Require().NoError(err)
-
-				proofHeight = clienttypes.NewHeight(2000, 33)
-				packet := channeltypes.NewPacket(
-					data,
-					uint64(1), portID, channelID, portID, channelID, clienttypes.NewHeight(2000, 1022),
-					1693432290702126952,
-				)
-				key := host.PacketAcknowledgementKey(packet.GetSourcePort(), packet.GetSourceChannel(), packet.GetSequence())
-				merklePrefix := commitmenttypes.NewMerklePrefix([]byte(prefix))
-				merklePath := commitmenttypes.NewMerklePath(string(key))
-				path, err = commitmenttypes.ApplyPrefix(merklePrefix, merklePath)
-				suite.Require().NoError(err)
-
-				proof, err = base64.StdEncoding.DecodeString(suite.testData["ack_proof"])
-				suite.Require().NoError(err)
-
-				value, err = base64.StdEncoding.DecodeString(suite.testData["ack"])
-				suite.Require().NoError(err)
-				value = channeltypes.CommitAcknowledgement(value)
-			},
-			true,
-		},
-		{
-			"delay time period has passed", func() {
-				delayTimePeriod = uint64(time.Second.Nanoseconds() * 2)
-			},
-			true,
-		},
-		{
-			"delay time period has not passed", func() {
-				delayTimePeriod = uint64(time.Hour.Nanoseconds())
-			},
-			true,
-		},
-		{
-			"delay block period has passed", func() {
-				delayBlockPeriod = 1
-			},
-			true,
-		},
-		{
-			"delay block period has not passed", func() {
-				delayBlockPeriod = 1000
-			},
-			true,
-		},
-		{
-			"latest client height < height", func() {
-				proofHeight = proofHeight.Increment()
-			}, false,
-		},
-		{
-			"invalid path type",
-			func() {
-				path = ibcmock.KeyPath{}
-			},
-			false,
-		},
-		{
-			"failed to unmarshal merkle proof", func() {
-				proof = wasmtesting.MockInvalidProofBz
-			}, false,
-		},
-		{
-			"consensus state not found", func() {
-				proofHeight = clienttypes.ZeroHeight()
-			}, false,
-		},
-		{
-			"proof verification failed", func() {
-				// change the value being proved
-				value = []byte("invalid value")
-			}, false,
-		},
-	}
-
-	for _, tc := range testCases {
-		suite.Run(tc.name, func() {
-			suite.SetupWasmGrandpaWithChannel() // reset
-			clientState, ok := suite.chainA.App.GetIBCKeeper().ClientKeeper.GetClientState(suite.ctx, defaultWasmClientID)
-			suite.Require().True(ok)
-
-			delayTimePeriod = 1000000000 // Hyperspace requires a non-zero delay in seconds. The test data was generated using a 1-second delay
-			delayBlockPeriod = 0
-
-			proofHeight = clienttypes.NewHeight(2000, 11)
-			key := host.FullClientStateKey(tmClientID)
-			merklePrefix := commitmenttypes.NewMerklePrefix([]byte(prefix))
-			merklePath := commitmenttypes.NewMerklePath(string(key))
-			path, err = commitmenttypes.ApplyPrefix(merklePrefix, merklePath)
-			suite.Require().NoError(err)
-
-			proof, err = base64.StdEncoding.DecodeString(suite.testData["client_state_proof"])
-			suite.Require().NoError(err)
-
-			value, err = suite.chainA.Codec.MarshalInterface(&tmtypes.ClientState{
-				ChainId: "simd",
-				TrustLevel: tmtypes.Fraction{
-					Numerator:   1,
-					Denominator: 3,
-				},
-				TrustingPeriod:               time.Second * 64000,
-				UnbondingPeriod:              time.Second * 1814400,
-				MaxClockDrift:                time.Second * 15,
-				FrozenHeight:                 clienttypes.ZeroHeight(),
-				LatestHeight:                 clienttypes.NewHeight(0, 41),
-				ProofSpecs:                   commitmenttypes.GetSDKSpecs(),
-				UpgradePath:                  []string{"upgrade", "upgradedIBCState"},
-				AllowUpdateAfterExpiry:       false,
-				AllowUpdateAfterMisbehaviour: false,
-			})
-			suite.Require().NoError(err)
-
-			tc.malleate()
-
-			clientStore := suite.chainA.App.GetIBCKeeper().ClientKeeper.ClientStore(suite.ctx, defaultWasmClientID)
-
-			err = clientState.VerifyMembership(
-				suite.ctx, clientStore, suite.chainA.Codec,
-				proofHeight, delayTimePeriod, delayBlockPeriod,
-				proof, path, value,
-			)
-
-			if tc.expPass {
-				suite.Require().NoError(err)
-			} else {
-				suite.Require().Error(err)
-			}
-		})
-	}
-}
-
-=======
->>>>>>> 9e15947a
 func (suite *TypesTestSuite) TestVerifyMembership() {
 	var (
 		clientState      exported.ClientState
