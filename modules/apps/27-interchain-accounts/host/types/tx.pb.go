// Code generated by protoc-gen-gogo. DO NOT EDIT.
// source: ibc/applications/interchain_accounts/host/v1/tx.proto

package types

import (
	context "context"
	fmt "fmt"
	_ "github.com/cosmos/cosmos-sdk/types/msgservice"
	_ "github.com/cosmos/gogoproto/gogoproto"
	grpc1 "github.com/cosmos/gogoproto/grpc"
	proto "github.com/cosmos/gogoproto/proto"
	grpc "google.golang.org/grpc"
	codes "google.golang.org/grpc/codes"
	status "google.golang.org/grpc/status"
	io "io"
	math "math"
	math_bits "math/bits"
)

// Reference imports to suppress errors if they are not otherwise used.
var _ = proto.Marshal
var _ = fmt.Errorf
var _ = math.Inf

// This is a compile-time assertion to ensure that this generated file
// is compatible with the proto package it is being compiled against.
// A compilation error at this line likely means your copy of the
// proto package needs to be updated.
const _ = proto.GoGoProtoPackageIsVersion3 // please upgrade the proto package

// MsgUpdateParams defines the payload for Msg/UpdateParams
type MsgUpdateParams struct {
<<<<<<< HEAD
	// signer address (it may be the the address that controls the module, which defaults to x/gov unless overwritten).
=======
	// signer address
>>>>>>> 2b58f10a
	Signer string `protobuf:"bytes,1,opt,name=signer,proto3" json:"signer,omitempty"`
	// params defines the 27-interchain-accounts/host parameters to update.
	//
	// NOTE: All parameters must be supplied.
	Params Params `protobuf:"bytes,2,opt,name=params,proto3" json:"params"`
}

func (m *MsgUpdateParams) Reset()         { *m = MsgUpdateParams{} }
func (m *MsgUpdateParams) String() string { return proto.CompactTextString(m) }
func (*MsgUpdateParams) ProtoMessage()    {}
func (*MsgUpdateParams) Descriptor() ([]byte, []int) {
	return fileDescriptor_fa437afde7f1e7ae, []int{0}
}
func (m *MsgUpdateParams) XXX_Unmarshal(b []byte) error {
	return m.Unmarshal(b)
}
func (m *MsgUpdateParams) XXX_Marshal(b []byte, deterministic bool) ([]byte, error) {
	if deterministic {
		return xxx_messageInfo_MsgUpdateParams.Marshal(b, m, deterministic)
	} else {
		b = b[:cap(b)]
		n, err := m.MarshalToSizedBuffer(b)
		if err != nil {
			return nil, err
		}
		return b[:n], nil
	}
}
func (m *MsgUpdateParams) XXX_Merge(src proto.Message) {
	xxx_messageInfo_MsgUpdateParams.Merge(m, src)
}
func (m *MsgUpdateParams) XXX_Size() int {
	return m.Size()
}
func (m *MsgUpdateParams) XXX_DiscardUnknown() {
	xxx_messageInfo_MsgUpdateParams.DiscardUnknown(m)
}

var xxx_messageInfo_MsgUpdateParams proto.InternalMessageInfo

// MsgUpdateParamsResponse defines the response for Msg/UpdateParams
type MsgUpdateParamsResponse struct {
}

func (m *MsgUpdateParamsResponse) Reset()         { *m = MsgUpdateParamsResponse{} }
func (m *MsgUpdateParamsResponse) String() string { return proto.CompactTextString(m) }
func (*MsgUpdateParamsResponse) ProtoMessage()    {}
func (*MsgUpdateParamsResponse) Descriptor() ([]byte, []int) {
	return fileDescriptor_fa437afde7f1e7ae, []int{1}
}
func (m *MsgUpdateParamsResponse) XXX_Unmarshal(b []byte) error {
	return m.Unmarshal(b)
}
func (m *MsgUpdateParamsResponse) XXX_Marshal(b []byte, deterministic bool) ([]byte, error) {
	if deterministic {
		return xxx_messageInfo_MsgUpdateParamsResponse.Marshal(b, m, deterministic)
	} else {
		b = b[:cap(b)]
		n, err := m.MarshalToSizedBuffer(b)
		if err != nil {
			return nil, err
		}
		return b[:n], nil
	}
}
func (m *MsgUpdateParamsResponse) XXX_Merge(src proto.Message) {
	xxx_messageInfo_MsgUpdateParamsResponse.Merge(m, src)
}
func (m *MsgUpdateParamsResponse) XXX_Size() int {
	return m.Size()
}
func (m *MsgUpdateParamsResponse) XXX_DiscardUnknown() {
	xxx_messageInfo_MsgUpdateParamsResponse.DiscardUnknown(m)
}

var xxx_messageInfo_MsgUpdateParamsResponse proto.InternalMessageInfo

func init() {
	proto.RegisterType((*MsgUpdateParams)(nil), "ibc.applications.interchain_accounts.host.v1.MsgUpdateParams")
	proto.RegisterType((*MsgUpdateParamsResponse)(nil), "ibc.applications.interchain_accounts.host.v1.MsgUpdateParamsResponse")
}

func init() {
	proto.RegisterFile("ibc/applications/interchain_accounts/host/v1/tx.proto", fileDescriptor_fa437afde7f1e7ae)
}

var fileDescriptor_fa437afde7f1e7ae = []byte{
	// 352 bytes of a gzipped FileDescriptorProto
	0x1f, 0x8b, 0x08, 0x00, 0x00, 0x00, 0x00, 0x00, 0x02, 0xff, 0xe2, 0x32, 0xcd, 0x4c, 0x4a, 0xd6,
	0x4f, 0x2c, 0x28, 0xc8, 0xc9, 0x4c, 0x4e, 0x2c, 0xc9, 0xcc, 0xcf, 0x2b, 0xd6, 0xcf, 0xcc, 0x2b,
	0x49, 0x2d, 0x4a, 0xce, 0x48, 0xcc, 0xcc, 0x8b, 0x4f, 0x4c, 0x4e, 0xce, 0x2f, 0xcd, 0x2b, 0x29,
	0xd6, 0xcf, 0xc8, 0x2f, 0x2e, 0xd1, 0x2f, 0x33, 0xd4, 0x2f, 0xa9, 0xd0, 0x2b, 0x28, 0xca, 0x2f,
	0xc9, 0x17, 0xd2, 0xc9, 0x4c, 0x4a, 0xd6, 0x43, 0xd6, 0xa6, 0x87, 0x45, 0x9b, 0x1e, 0x48, 0x9b,
	0x5e, 0x99, 0xa1, 0x94, 0x48, 0x7a, 0x7e, 0x7a, 0x3e, 0x58, 0xa3, 0x3e, 0x88, 0x05, 0x31, 0x43,
	0x4a, 0x3c, 0x39, 0xbf, 0x38, 0x37, 0xbf, 0x58, 0x3f, 0xb7, 0x38, 0x1d, 0x64, 0x76, 0x6e, 0x71,
	0x3a, 0x54, 0xc2, 0x9c, 0x24, 0x37, 0x81, 0x2d, 0x01, 0x6b, 0x54, 0xea, 0x63, 0xe4, 0xe2, 0xf7,
	0x2d, 0x4e, 0x0f, 0x2d, 0x48, 0x49, 0x2c, 0x49, 0x0d, 0x48, 0x2c, 0x4a, 0xcc, 0x2d, 0x16, 0x12,
	0xe3, 0x62, 0x2b, 0xce, 0x4c, 0xcf, 0x4b, 0x2d, 0x92, 0x60, 0x54, 0x60, 0xd4, 0xe0, 0x0c, 0x82,
	0xf2, 0x84, 0x82, 0xb8, 0xd8, 0x0a, 0xc0, 0x2a, 0x24, 0x98, 0x14, 0x18, 0x35, 0xb8, 0x8d, 0x4c,
	0xf4, 0x48, 0xf1, 0x92, 0x1e, 0xc4, 0x74, 0x27, 0x96, 0x13, 0xf7, 0xe4, 0x19, 0x82, 0xa0, 0x26,
	0x59, 0xf1, 0x77, 0x2c, 0x90, 0x67, 0x68, 0x7a, 0xbe, 0x41, 0x0b, 0x6a, 0x89, 0x92, 0x24, 0x97,
	0x38, 0x9a, 0x7b, 0x82, 0x52, 0x8b, 0x0b, 0xf2, 0xf3, 0x8a, 0x53, 0x8d, 0x16, 0x33, 0x72, 0x31,
	0xfb, 0x16, 0xa7, 0x0b, 0x4d, 0x61, 0xe4, 0xe2, 0x41, 0x71, 0xb0, 0x2d, 0x69, 0x0e, 0x41, 0x33,
	0x5f, 0xca, 0x95, 0x22, 0xed, 0x30, 0xe7, 0x49, 0xb1, 0x36, 0x3c, 0xdf, 0xa0, 0xc5, 0xe8, 0x94,
	0x72, 0xe2, 0x91, 0x1c, 0xe3, 0x85, 0x47, 0x72, 0x8c, 0x0f, 0x1e, 0xc9, 0x31, 0x4e, 0x78, 0x2c,
	0xc7, 0x70, 0xe1, 0xb1, 0x1c, 0xc3, 0x8d, 0xc7, 0x72, 0x0c, 0x51, 0x5e, 0xe9, 0x99, 0x25, 0x19,
	0xa5, 0x49, 0x7a, 0xc9, 0xf9, 0xb9, 0xfa, 0xd0, 0x88, 0xcc, 0x4c, 0x4a, 0xd6, 0x4d, 0xcf, 0xd7,
	0x2f, 0xb3, 0xd0, 0xcf, 0xcd, 0x4f, 0x29, 0xcd, 0x49, 0x2d, 0x06, 0x45, 0x62, 0xb1, 0xbe, 0x91,
	0xb9, 0x2e, 0xc2, 0x05, 0xba, 0xa8, 0xf1, 0x57, 0x52, 0x59, 0x90, 0x5a, 0x9c, 0xc4, 0x06, 0x8e,
	0x3e, 0x63, 0x40, 0x00, 0x00, 0x00, 0xff, 0xff, 0x76, 0xa2, 0x96, 0x3e, 0x8d, 0x02, 0x00, 0x00,
}

// Reference imports to suppress errors if they are not otherwise used.
var _ context.Context
var _ grpc.ClientConn

// This is a compile-time assertion to ensure that this generated file
// is compatible with the grpc package it is being compiled against.
const _ = grpc.SupportPackageIsVersion4

// MsgClient is the client API for Msg service.
//
// For semantics around ctx use and closing/ending streaming RPCs, please refer to https://godoc.org/google.golang.org/grpc#ClientConn.NewStream.
type MsgClient interface {
	// UpdateParams defines a rpc handler for MsgUpdateParams.
	UpdateParams(ctx context.Context, in *MsgUpdateParams, opts ...grpc.CallOption) (*MsgUpdateParamsResponse, error)
}

type msgClient struct {
	cc grpc1.ClientConn
}

func NewMsgClient(cc grpc1.ClientConn) MsgClient {
	return &msgClient{cc}
}

func (c *msgClient) UpdateParams(ctx context.Context, in *MsgUpdateParams, opts ...grpc.CallOption) (*MsgUpdateParamsResponse, error) {
	out := new(MsgUpdateParamsResponse)
	err := c.cc.Invoke(ctx, "/ibc.applications.interchain_accounts.host.v1.Msg/UpdateParams", in, out, opts...)
	if err != nil {
		return nil, err
	}
	return out, nil
}

// MsgServer is the server API for Msg service.
type MsgServer interface {
	// UpdateParams defines a rpc handler for MsgUpdateParams.
	UpdateParams(context.Context, *MsgUpdateParams) (*MsgUpdateParamsResponse, error)
}

// UnimplementedMsgServer can be embedded to have forward compatible implementations.
type UnimplementedMsgServer struct {
}

func (*UnimplementedMsgServer) UpdateParams(ctx context.Context, req *MsgUpdateParams) (*MsgUpdateParamsResponse, error) {
	return nil, status.Errorf(codes.Unimplemented, "method UpdateParams not implemented")
}

func RegisterMsgServer(s grpc1.Server, srv MsgServer) {
	s.RegisterService(&_Msg_serviceDesc, srv)
}

func _Msg_UpdateParams_Handler(srv interface{}, ctx context.Context, dec func(interface{}) error, interceptor grpc.UnaryServerInterceptor) (interface{}, error) {
	in := new(MsgUpdateParams)
	if err := dec(in); err != nil {
		return nil, err
	}
	if interceptor == nil {
		return srv.(MsgServer).UpdateParams(ctx, in)
	}
	info := &grpc.UnaryServerInfo{
		Server:     srv,
		FullMethod: "/ibc.applications.interchain_accounts.host.v1.Msg/UpdateParams",
	}
	handler := func(ctx context.Context, req interface{}) (interface{}, error) {
		return srv.(MsgServer).UpdateParams(ctx, req.(*MsgUpdateParams))
	}
	return interceptor(ctx, in, info, handler)
}

var _Msg_serviceDesc = grpc.ServiceDesc{
	ServiceName: "ibc.applications.interchain_accounts.host.v1.Msg",
	HandlerType: (*MsgServer)(nil),
	Methods: []grpc.MethodDesc{
		{
			MethodName: "UpdateParams",
			Handler:    _Msg_UpdateParams_Handler,
		},
	},
	Streams:  []grpc.StreamDesc{},
	Metadata: "ibc/applications/interchain_accounts/host/v1/tx.proto",
}

func (m *MsgUpdateParams) Marshal() (dAtA []byte, err error) {
	size := m.Size()
	dAtA = make([]byte, size)
	n, err := m.MarshalToSizedBuffer(dAtA[:size])
	if err != nil {
		return nil, err
	}
	return dAtA[:n], nil
}

func (m *MsgUpdateParams) MarshalTo(dAtA []byte) (int, error) {
	size := m.Size()
	return m.MarshalToSizedBuffer(dAtA[:size])
}

func (m *MsgUpdateParams) MarshalToSizedBuffer(dAtA []byte) (int, error) {
	i := len(dAtA)
	_ = i
	var l int
	_ = l
	{
		size, err := m.Params.MarshalToSizedBuffer(dAtA[:i])
		if err != nil {
			return 0, err
		}
		i -= size
		i = encodeVarintTx(dAtA, i, uint64(size))
	}
	i--
	dAtA[i] = 0x12
	if len(m.Signer) > 0 {
		i -= len(m.Signer)
		copy(dAtA[i:], m.Signer)
		i = encodeVarintTx(dAtA, i, uint64(len(m.Signer)))
		i--
		dAtA[i] = 0xa
	}
	return len(dAtA) - i, nil
}

func (m *MsgUpdateParamsResponse) Marshal() (dAtA []byte, err error) {
	size := m.Size()
	dAtA = make([]byte, size)
	n, err := m.MarshalToSizedBuffer(dAtA[:size])
	if err != nil {
		return nil, err
	}
	return dAtA[:n], nil
}

func (m *MsgUpdateParamsResponse) MarshalTo(dAtA []byte) (int, error) {
	size := m.Size()
	return m.MarshalToSizedBuffer(dAtA[:size])
}

func (m *MsgUpdateParamsResponse) MarshalToSizedBuffer(dAtA []byte) (int, error) {
	i := len(dAtA)
	_ = i
	var l int
	_ = l
	return len(dAtA) - i, nil
}

func encodeVarintTx(dAtA []byte, offset int, v uint64) int {
	offset -= sovTx(v)
	base := offset
	for v >= 1<<7 {
		dAtA[offset] = uint8(v&0x7f | 0x80)
		v >>= 7
		offset++
	}
	dAtA[offset] = uint8(v)
	return base
}
func (m *MsgUpdateParams) Size() (n int) {
	if m == nil {
		return 0
	}
	var l int
	_ = l
	l = len(m.Signer)
	if l > 0 {
		n += 1 + l + sovTx(uint64(l))
	}
	l = m.Params.Size()
	n += 1 + l + sovTx(uint64(l))
	return n
}

func (m *MsgUpdateParamsResponse) Size() (n int) {
	if m == nil {
		return 0
	}
	var l int
	_ = l
	return n
}

func sovTx(x uint64) (n int) {
	return (math_bits.Len64(x|1) + 6) / 7
}
func sozTx(x uint64) (n int) {
	return sovTx(uint64((x << 1) ^ uint64((int64(x) >> 63))))
}
func (m *MsgUpdateParams) Unmarshal(dAtA []byte) error {
	l := len(dAtA)
	iNdEx := 0
	for iNdEx < l {
		preIndex := iNdEx
		var wire uint64
		for shift := uint(0); ; shift += 7 {
			if shift >= 64 {
				return ErrIntOverflowTx
			}
			if iNdEx >= l {
				return io.ErrUnexpectedEOF
			}
			b := dAtA[iNdEx]
			iNdEx++
			wire |= uint64(b&0x7F) << shift
			if b < 0x80 {
				break
			}
		}
		fieldNum := int32(wire >> 3)
		wireType := int(wire & 0x7)
		if wireType == 4 {
			return fmt.Errorf("proto: MsgUpdateParams: wiretype end group for non-group")
		}
		if fieldNum <= 0 {
			return fmt.Errorf("proto: MsgUpdateParams: illegal tag %d (wire type %d)", fieldNum, wire)
		}
		switch fieldNum {
		case 1:
			if wireType != 2 {
				return fmt.Errorf("proto: wrong wireType = %d for field Signer", wireType)
			}
			var stringLen uint64
			for shift := uint(0); ; shift += 7 {
				if shift >= 64 {
					return ErrIntOverflowTx
				}
				if iNdEx >= l {
					return io.ErrUnexpectedEOF
				}
				b := dAtA[iNdEx]
				iNdEx++
				stringLen |= uint64(b&0x7F) << shift
				if b < 0x80 {
					break
				}
			}
			intStringLen := int(stringLen)
			if intStringLen < 0 {
				return ErrInvalidLengthTx
			}
			postIndex := iNdEx + intStringLen
			if postIndex < 0 {
				return ErrInvalidLengthTx
			}
			if postIndex > l {
				return io.ErrUnexpectedEOF
			}
			m.Signer = string(dAtA[iNdEx:postIndex])
			iNdEx = postIndex
		case 2:
			if wireType != 2 {
				return fmt.Errorf("proto: wrong wireType = %d for field Params", wireType)
			}
			var msglen int
			for shift := uint(0); ; shift += 7 {
				if shift >= 64 {
					return ErrIntOverflowTx
				}
				if iNdEx >= l {
					return io.ErrUnexpectedEOF
				}
				b := dAtA[iNdEx]
				iNdEx++
				msglen |= int(b&0x7F) << shift
				if b < 0x80 {
					break
				}
			}
			if msglen < 0 {
				return ErrInvalidLengthTx
			}
			postIndex := iNdEx + msglen
			if postIndex < 0 {
				return ErrInvalidLengthTx
			}
			if postIndex > l {
				return io.ErrUnexpectedEOF
			}
			if err := m.Params.Unmarshal(dAtA[iNdEx:postIndex]); err != nil {
				return err
			}
			iNdEx = postIndex
		default:
			iNdEx = preIndex
			skippy, err := skipTx(dAtA[iNdEx:])
			if err != nil {
				return err
			}
			if (skippy < 0) || (iNdEx+skippy) < 0 {
				return ErrInvalidLengthTx
			}
			if (iNdEx + skippy) > l {
				return io.ErrUnexpectedEOF
			}
			iNdEx += skippy
		}
	}

	if iNdEx > l {
		return io.ErrUnexpectedEOF
	}
	return nil
}
func (m *MsgUpdateParamsResponse) Unmarshal(dAtA []byte) error {
	l := len(dAtA)
	iNdEx := 0
	for iNdEx < l {
		preIndex := iNdEx
		var wire uint64
		for shift := uint(0); ; shift += 7 {
			if shift >= 64 {
				return ErrIntOverflowTx
			}
			if iNdEx >= l {
				return io.ErrUnexpectedEOF
			}
			b := dAtA[iNdEx]
			iNdEx++
			wire |= uint64(b&0x7F) << shift
			if b < 0x80 {
				break
			}
		}
		fieldNum := int32(wire >> 3)
		wireType := int(wire & 0x7)
		if wireType == 4 {
			return fmt.Errorf("proto: MsgUpdateParamsResponse: wiretype end group for non-group")
		}
		if fieldNum <= 0 {
			return fmt.Errorf("proto: MsgUpdateParamsResponse: illegal tag %d (wire type %d)", fieldNum, wire)
		}
		switch fieldNum {
		default:
			iNdEx = preIndex
			skippy, err := skipTx(dAtA[iNdEx:])
			if err != nil {
				return err
			}
			if (skippy < 0) || (iNdEx+skippy) < 0 {
				return ErrInvalidLengthTx
			}
			if (iNdEx + skippy) > l {
				return io.ErrUnexpectedEOF
			}
			iNdEx += skippy
		}
	}

	if iNdEx > l {
		return io.ErrUnexpectedEOF
	}
	return nil
}
func skipTx(dAtA []byte) (n int, err error) {
	l := len(dAtA)
	iNdEx := 0
	depth := 0
	for iNdEx < l {
		var wire uint64
		for shift := uint(0); ; shift += 7 {
			if shift >= 64 {
				return 0, ErrIntOverflowTx
			}
			if iNdEx >= l {
				return 0, io.ErrUnexpectedEOF
			}
			b := dAtA[iNdEx]
			iNdEx++
			wire |= (uint64(b) & 0x7F) << shift
			if b < 0x80 {
				break
			}
		}
		wireType := int(wire & 0x7)
		switch wireType {
		case 0:
			for shift := uint(0); ; shift += 7 {
				if shift >= 64 {
					return 0, ErrIntOverflowTx
				}
				if iNdEx >= l {
					return 0, io.ErrUnexpectedEOF
				}
				iNdEx++
				if dAtA[iNdEx-1] < 0x80 {
					break
				}
			}
		case 1:
			iNdEx += 8
		case 2:
			var length int
			for shift := uint(0); ; shift += 7 {
				if shift >= 64 {
					return 0, ErrIntOverflowTx
				}
				if iNdEx >= l {
					return 0, io.ErrUnexpectedEOF
				}
				b := dAtA[iNdEx]
				iNdEx++
				length |= (int(b) & 0x7F) << shift
				if b < 0x80 {
					break
				}
			}
			if length < 0 {
				return 0, ErrInvalidLengthTx
			}
			iNdEx += length
		case 3:
			depth++
		case 4:
			if depth == 0 {
				return 0, ErrUnexpectedEndOfGroupTx
			}
			depth--
		case 5:
			iNdEx += 4
		default:
			return 0, fmt.Errorf("proto: illegal wireType %d", wireType)
		}
		if iNdEx < 0 {
			return 0, ErrInvalidLengthTx
		}
		if depth == 0 {
			return iNdEx, nil
		}
	}
	return 0, io.ErrUnexpectedEOF
}

var (
	ErrInvalidLengthTx        = fmt.Errorf("proto: negative length found during unmarshaling")
	ErrIntOverflowTx          = fmt.Errorf("proto: integer overflow")
	ErrUnexpectedEndOfGroupTx = fmt.Errorf("proto: unexpected end of group")
)<|MERGE_RESOLUTION|>--- conflicted
+++ resolved
@@ -31,11 +31,7 @@
 
 // MsgUpdateParams defines the payload for Msg/UpdateParams
 type MsgUpdateParams struct {
-<<<<<<< HEAD
-	// signer address (it may be the the address that controls the module, which defaults to x/gov unless overwritten).
-=======
 	// signer address
->>>>>>> 2b58f10a
 	Signer string `protobuf:"bytes,1,opt,name=signer,proto3" json:"signer,omitempty"`
 	// params defines the 27-interchain-accounts/host parameters to update.
 	//
